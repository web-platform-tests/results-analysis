--- conflicted
+++ resolved
@@ -20,12 +20,8 @@
     "nodegit": "0.28.0-alpha.20"
   },
   "devDependencies": {
-<<<<<<< HEAD
-=======
+    "chai": "4.3.7",
     "eslint": "8.33.0",
->>>>>>> eba88da9
-    "chai": "4.3.7",
-    "eslint": "8.31.0",
     "eslint-config-google": "0.14.0",
     "mocha": "10.2.0"
   }
