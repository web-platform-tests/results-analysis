{
  "name": "results-analysis",
  "description": "web-platform-tests results analysis",
  "version": "0.0.1",
  "license": "BSD-3-Clause",
  "repository": {
    "type": "git",
    "url": "https://github.com/web-platform-tests/results-analysis.git"
  },
  "scripts": {
    "install": "git clone --bare https://github.com/web-platform-tests/results-analysis-cache.git && git --git-dir=results-analysis-cache.git remote set-url --push origin git@github.com:web-platform-tests/results-analysis-cache.git || git --git-dir=results-analysis-cache.git fetch --tags",
    "lint": "eslint browser-specific-failures.js lib/browser-specific.js lib/runs.js compat-2021/main.js interop-2022/main.js",
    "test": "npm run lint && npm run test-unit",
    "test-unit": "mocha -u bdd ./test/*.js"
  },
  "dependencies": {
    "flags": "0.1.3",
    "moment": "2.29.4",
    "node-fetch": "2.6.7",
    "nodegit": "0.27.0"
  },
  "devDependencies": {
<<<<<<< HEAD
    "chai": "4.3.6",
    "eslint": "8.28.0",
=======
    "chai": "4.3.7",
    "eslint": "8.26.0",
>>>>>>> 7954cf7a
    "eslint-config-google": "0.14.0",
    "mocha": "10.1.0"
  }
}<|MERGE_RESOLUTION|>--- conflicted
+++ resolved
@@ -20,13 +20,8 @@
     "nodegit": "0.27.0"
   },
   "devDependencies": {
-<<<<<<< HEAD
-    "chai": "4.3.6",
     "eslint": "8.28.0",
-=======
     "chai": "4.3.7",
-    "eslint": "8.26.0",
->>>>>>> 7954cf7a
     "eslint-config-google": "0.14.0",
     "mocha": "10.1.0"
   }
