// Copyright 2017 The WPT Dashboard Project. All rights reserved.
// Use of this source code is governed by a BSD-style license that can be
// found in the LICENSE file.

package main

import (
	"flag"
	"fmt"
	"log"
	"os"
	"sort"
	"sync"
	"time"

	"google.golang.org/api/option"

	"cloud.google.com/go/bigquery"
	"cloud.google.com/go/datastore"
	gcs "cloud.google.com/go/storage"
	"github.com/web-platform-tests/results-analysis/metrics"
	"github.com/web-platform-tests/results-analysis/metrics/compute"
	"github.com/web-platform-tests/results-analysis/metrics/storage"
	base "github.com/web-platform-tests/wpt.fyi/shared"
	"golang.org/x/net/context"
)

var wptDataPath *string
var projectId *string
var inputGcsBucket *string
var outputGcsBucket *string
var wptdHost *string
var outputBQMetadataDataset *string
var outputBQDataDataset *string
var outputBQPassRateTable *string
var outputBQPassRateMetadataTable *string
var outputBQFailuresTable *string
var outputBQFailuresMetadataTable *string
<<<<<<< HEAD
var pretty *bool
=======
var gcpCredentialsFile *string
>>>>>>> 3dd0c68e

func init() {
	unixNow := time.Now().Unix()
	wptDataPath = flag.String("wpt_data_path", os.Getenv("HOME")+
		"/wpt-data", "Path to data directory for local data copied "+
		"from Google Cloud Storage")
	projectId = flag.String("project_id", "wptdashboard",
		"Google Cloud Platform project id")
	inputGcsBucket = flag.String("input_gcs_bucket", "wptd",
		"Google Cloud Storage bucket where test results are stored")
	outputGcsBucket = flag.String("output_gcs_bucket", "wptd-metrics",
		"Google Cloud Storage bucket where metrics are stored")
	outputBQMetadataDataset = flag.String("output_bq_metadata_dataset",
		fmt.Sprintf("wptd_metrics_%d", unixNow),
		"BigQuery dataset where metrics metadata are stored")
	outputBQDataDataset = flag.String("output_bq_data_dataset",
		fmt.Sprintf("wptd_metrics_%d", unixNow),
		"BigQuery dataset where metrics data are stored")
	outputBQPassRateTable = flag.String("output_bq_pass_rate_table",
		fmt.Sprintf("PassRates_%d", unixNow),
		"BigQuery table where pass rate metrics are stored")
	outputBQPassRateMetadataTable = flag.String("output_bq_pass_rate_metadata_table",
		fmt.Sprintf("PassRateMetadata_%d", unixNow),
		"BigQuery table where pass rate metrics are stored")
	outputBQFailuresTable = flag.String("output_bq_failures_table",
		fmt.Sprintf("Failures_%d", unixNow),
		"BigQuery table where test failure lists are stored")
	outputBQFailuresMetadataTable = flag.String("output_bq_failures_metadata_table",
		fmt.Sprintf("FailuresMetadata_%d", unixNow),
		"BigQuery table where pass rate metrics are stored")
	wptdHost = flag.String("wptd_host", "wpt.fyi",
		"Hostname of endpoint that serves WPT Dashboard data API")
<<<<<<< HEAD
	pretty = flag.Bool("pretty", false,
		"Prettify stdout output; appropriate for terminals but not log files")
=======
	gcpCredentialsFile = flag.String("gcp_credentials_file", "client-secret.json",
		"Path to Google Cloud Platform file for accessing services")
>>>>>>> 3dd0c68e
}

/*


Collect metrics from WPT test runs

Runtime environment requirements:

  GCP Application Default Credentials
    Example of how to setup:
      $ gcloud config set project wptdashboard
      $ gcloud auth application-default login
      # ... follow prompts to authenticate in browser

Inputs:
  Latest WPT test runs exposed via WPTD endpoint

Outputs:
  - Compressed JSON files in GCS detailing metrics
  - BQ tables detailing metrics
  - Local logs in "current_metrics.log"

Run with:

  make go_deps && cd $GOPATH && go run \
    src/github.com/web-platform-tests/results-analysis/metrics/run/collect_metrics.go [flags]

To run in development environment:

  make go_deps && cd $(go env GOPATH) && go run metrics/run/collect_metrics.go [flags]


Flags:

  wpt_data_path (default: $HOME/wpt-data)
    Path to data directory for local data copied from Google Cloud Storage

  project_id (default: wptdashboard)
    Google Cloud Platform project id

  input_gcs_bucket (default:
    Google Cloud Storage bucket where test results are stored

  output_gcs_bucket (default: wptd-metrics)
    Google Cloud Storage bucket where metrics are stored

  output_bq_metadata_dataset (default: wptd_metrics_[current UNIX time])
    BigQuery dataset where metrics metadata are stored

  output_bq_data_dataset (default: wptd_metrics_[current UNIX time])
    BigQuery dataset where metrics data are stored

  output_bq_pass_rate_table (default: PassRates_[current UNIX time])
    BigQuery table where pass rate metrics are stored

  output_bq_pass_rate_metadata_table (default: PassRateMetadata_[current UNIX time])
    BigQuery table where pass rate metrics are stored

  output_bq_failures_table (default: Failures_[current UNIX time])
    BigQuery table where test failure lists are stored

  output_bq_failures_metadata_table (default: FailuresMetadata_[current UNIX time])
    BigQuery table where pass rate metrics are stored

  wptd_host (default: wpt.fyi)
    Hostname of endpoint that serves WPT Dashboard data API

Data collection procedure:
  1. Fetch latest runs from WPTD endpoint
  2. Load each run's results by iterating over files in GCS folder associated
     with run's results
  3. Use raw run results as input to two metrics calculations:
     (a) Per directory/test file: Count of runs passing in [0, 1, ..., n]
         browsers
     (b) Per browser: tests failing in this browser and [0, 1, .., n - 1]
         browsers
  4. Upload metrics as JSON files to GCS and as tables to BQ

*/

func main() {
	log.SetFlags(log.LstdFlags | log.Lshortfile)

	logFileName := "current_metrics.log"
	logFile, err := os.OpenFile(logFileName, os.O_RDWR|os.O_CREATE|
		os.O_APPEND, 0666)
	if err != nil {
		log.Fatalf("Error opening log file: %v", err)
	}
	defer logFile.Close()
	log.Printf("Logs appended to %s\n", logFileName)
	log.SetOutput(logFile)

	ctx := context.Background()
	gcsClient, err := gcs.NewClient(ctx,
		option.WithCredentialsFile(*gcpCredentialsFile))
	if err != nil {
		log.Fatal(err)
	}
	inputBucket := gcsClient.Bucket(*inputGcsBucket)
	inputCtx := storage.GCSDatastoreContext{
		Context: ctx,
		Bucket: storage.Bucket{
			Name:   *inputGcsBucket,
			Handle: inputBucket,
		},
	}

	log.Println("Reading test results from Google Cloud Storage bucket: " +
		*inputGcsBucket)

	readStartTime := time.Now()
	runs := base.FetchLatestRuns(*wptdHost)
	allResults := storage.LoadTestRunResults(&inputCtx, runs, *pretty)
	readEndTime := time.Now()

	log.Println("Read test results from Google Cloud Storage bucket: " +
		*inputGcsBucket)
	log.Println("Consolidating results")

	resultsById := compute.GatherResultsById(&allResults)

	log.Println("Consolidated results")
	log.Println("Computing metrics")

	var totals map[string]int
	var passRateMetric map[string][]int
	failuresMetrics := make(map[string][][]metrics.TestID)
	var wg sync.WaitGroup
	wg.Add(2 + len(runs))
	go func() {
		defer wg.Done()
		totals = compute.ComputeTotals(&resultsById)
	}()
	go func() {
		defer wg.Done()
		passRateMetric = compute.ComputePassRateMetric(len(runs),
			&resultsById, compute.OkOrPassesAndUnknownOrPasses)
	}()
	for _, run := range runs {
		go func(browserName string) {
			defer wg.Done()
			// TODO: Check that browser names are different
			failuresMetrics[browserName] =
				compute.ComputeBrowserFailureList(len(runs),
					browserName, &resultsById,
					compute.OkOrPassesAndUnknownOrPasses)
		}(run.BrowserName)
	}
	wg.Wait()

	log.Println("Computed metrics")
	log.Println("Uploading metrics")

	outputBucket := gcsClient.Bucket(*outputGcsBucket)
	datastoreClient, err := datastore.NewClient(ctx, *projectId,
		option.WithCredentialsFile(*gcpCredentialsFile))
	if err != nil {
		log.Fatal(err)
	}
	bigqueryClient, err := bigquery.NewClient(ctx, *projectId,
		option.WithCredentialsFile(*gcpCredentialsFile))
	if err != nil {
		log.Fatal(err)
	}
	outputters := [2]storage.Outputter{
		storage.GCSDatastoreContext{
			Context: ctx,
			Bucket: storage.Bucket{
				Name:   *outputGcsBucket,
				Handle: outputBucket,
			},
			Client: datastoreClient,
		},
		storage.BQContext{
			Context: ctx,
			Client:  bigqueryClient,
		},
	}

	gcsDir := fmt.Sprintf("%d-%d", readStartTime.Unix(),
		readEndTime.Unix())
	passRatesBasename := "pass-rates"
	passRateGCSPath := fmt.Sprintf("%s/%s.json.gz", gcsDir,
		passRatesBasename)
	passRatesUrl := fmt.Sprintf(
		"https://storage.googleapis.com/%s/%s",
		*outputGcsBucket,
		passRateGCSPath)
	failuresBasenamef := func(browserName string) string {
		return fmt.Sprintf("%s-failures", browserName)
	}
	failuresGCSPathf := func(browserName string) string {
		return fmt.Sprintf("%s/%s.json.gz", gcsDir,
			failuresBasenamef(browserName))
	}
	failuresUrlf := func(browserName string) string {
		return fmt.Sprintf(
			"https://storage.googleapis.com/%s/%s",
			*outputGcsBucket,
			failuresGCSPathf(browserName))
	}
	passRateMetadata := metrics.PassRateMetadata{
		StartTime: readStartTime,
		EndTime:   readEndTime,
		TestRuns:  runs,
		DataURL:   passRatesUrl,
	}

	wg.Add((1 + len(failuresMetrics)) * len(outputters))
	processUploadErrors := func(errs []error) {
		for _, err := range errs {
			log.Printf("Upload error: %v", err)
		}
		if len(errs) > 0 {
			log.Fatal(errs[len(errs)-1])
		}
	}
	for _, outputter := range outputters {
		go func(outputter storage.Outputter) {
			defer wg.Done()
			outputId := storage.OutputId{
				MetadataLocation: storage.OutputLocation{
					BQDatasetName: *outputBQMetadataDataset,
					BQTableName:   *outputBQPassRateMetadataTable,
				},
				DataLocation: storage.OutputLocation{
					GCSObjectPath: passRateGCSPath,
					BQDatasetName: *outputBQDataDataset,
					BQTableName:   *outputBQPassRateTable,
				},
			}
			_, _, errs := uploadTotalsAndPassRateMetric(
				&passRateMetadata, outputter, outputId, totals,
				passRateMetric)
			processUploadErrors(errs)
		}(outputter)
		for browserName, failuresMetric := range failuresMetrics {
			go func(browserName string, failuresMetric [][]metrics.TestID, outputter storage.Outputter) {
				defer wg.Done()
				failuresMetadata := metrics.FailuresMetadata{
					StartTime:   readStartTime,
					EndTime:     readEndTime,
					TestRuns:    runs,
					DataURL:     failuresUrlf(browserName),
					BrowserName: browserName,
				}
				outputId := storage.OutputId{
					MetadataLocation: storage.OutputLocation{
						BQDatasetName: *outputBQMetadataDataset,
						BQTableName:   *outputBQFailuresMetadataTable,
					},
					DataLocation: storage.OutputLocation{
						GCSObjectPath: gcsDir +
							"/" +
							failuresBasenamef(browserName) +
							".json.gz",
						BQDatasetName: *outputBQDataDataset,
						BQTableName:   *outputBQFailuresTable,
					},
				}
				_, _, errs := uploadFailureLists(&failuresMetadata,
					outputter, outputId, browserName,
					failuresMetric)
				processUploadErrors(errs)
			}(browserName, failuresMetric, outputter)
		}
	}
	wg.Wait()

	log.Printf("Uploaded metrics")
}

type FailureListsRow struct {
	BrowserName      string         `json:"browser_name"`
	NumOtherFailures int            `json:"num_other_failures"`
	Tests            metrics.TestID `json:"test"`
}
type ByTestId []interface{}

func (s ByTestId) Len() int          { return len(s) }
func (s ByTestId) Swap(i int, j int) { s[i], s[j] = s[j], s[i] }
func (s ByTestId) Less(i int, j int) bool {
	return s[i].(FailureListsRow).Tests.Test < s[j].(FailureListsRow).Tests.Test
}

func failureListsToRows(browserName string, failureLists [][]metrics.TestID) (
	rows []interface{}) {
	numRows := 0
	for _, failureList := range failureLists {
		numRows += len(failureList)
	}
	rows = make([]interface{}, 0, numRows)
	for i, failuresPtrList := range failureLists {
		for _, failure := range failuresPtrList {
			rows = append(rows, FailureListsRow{
				browserName,
				i,
				failure,
			})
		}
	}
	sort.Sort(ByTestId(rows))
	return rows
}

type PassRateMetricRow struct {
	Dir       string `json:"dir"`
	PassRates []int  `json:"pass_rates"`
	Total     int    `json:"total"`
}
type ByDir []interface{}

func (s ByDir) Len() int          { return len(s) }
func (s ByDir) Swap(i int, j int) { s[i], s[j] = s[j], s[i] }
func (s ByDir) Less(i int, j int) bool {
	return s[i].(PassRateMetricRow).Dir < s[j].(PassRateMetricRow).Dir
}

func totalsAndPassRateMetricToRows(totals map[string]int,
	passRateMetric map[string][]int) (
	rows []interface{}) {

	rows = make([]interface{}, 0, len(passRateMetric))
	for dir, passRates := range passRateMetric {
		rows = append(rows, PassRateMetricRow{dir, passRates,
			totals[dir]})
	}
	sort.Sort(ByDir(rows))
	return rows
}

func uploadTotalsAndPassRateMetric(metricsRun *metrics.PassRateMetadata,
	outputter storage.Outputter, id storage.OutputId,
	totals map[string]int, passRateMetric map[string][]int) (
	interface{}, []interface{}, []error) {
	rows := totalsAndPassRateMetricToRows(totals, passRateMetric)
	return outputter.Output(id, metricsRun, rows)
}

func uploadFailureLists(metricsRun *metrics.FailuresMetadata,
	outputter storage.Outputter, id storage.OutputId,
	browserName string, failureLists [][]metrics.TestID) (
	interface{}, []interface{}, []error) {
	rows := failureListsToRows(browserName, failureLists)
	return outputter.Output(id, metricsRun, rows)
}<|MERGE_RESOLUTION|>--- conflicted
+++ resolved
@@ -36,11 +36,8 @@
 var outputBQPassRateMetadataTable *string
 var outputBQFailuresTable *string
 var outputBQFailuresMetadataTable *string
-<<<<<<< HEAD
 var pretty *bool
-=======
 var gcpCredentialsFile *string
->>>>>>> 3dd0c68e
 
 func init() {
 	unixNow := time.Now().Unix()
@@ -73,13 +70,10 @@
 		"BigQuery table where pass rate metrics are stored")
 	wptdHost = flag.String("wptd_host", "wpt.fyi",
 		"Hostname of endpoint that serves WPT Dashboard data API")
-<<<<<<< HEAD
 	pretty = flag.Bool("pretty", false,
 		"Prettify stdout output; appropriate for terminals but not log files")
-=======
 	gcpCredentialsFile = flag.String("gcp_credentials_file", "client-secret.json",
 		"Path to Google Cloud Platform file for accessing services")
->>>>>>> 3dd0c68e
 }
 
 /*
